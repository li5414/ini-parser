--- conflicted
+++ resolved
@@ -30,10 +30,5 @@
 //
 // You can specify all the values or you can default the Revision and Build Numbers 
 // by using the '*' as shown below:
-<<<<<<< HEAD
-[assembly: AssemblyVersion("2.0.2.0")]
-[assembly: AssemblyFileVersion("2.0.2.0")]
-=======
 [assembly: AssemblyVersion("2.0.3.0")]
-[assembly: AssemblyFileVersion("2.0.3.0")]
->>>>>>> 7b796797
+[assembly: AssemblyFileVersion("2.0.3.0")]